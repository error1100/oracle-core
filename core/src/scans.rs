--- conflicted
+++ resolved
@@ -33,13 +33,10 @@
     IoError(std::io::Error),
     #[error("refresh contract error: {0}")]
     RefreshContract(RefreshContractError),
-<<<<<<< HEAD
     #[error("pool contract error: {0}")]
     PoolContract(PoolContractError),
-=======
     #[error("address util error: {0}")]
     AddressUtilError(AddressUtilError),
->>>>>>> 3dac8f93
 }
 
 /// A `Scan` is a name + scan_id for a given scan with extra methods for acquiring boxes.
