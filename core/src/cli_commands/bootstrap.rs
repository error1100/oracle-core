--- conflicted
+++ resolved
@@ -174,7 +174,6 @@
         node_ip: "127.0.0.1".into(),
         node_port: "9053".into(),
         node_api_key: "hello".into(),
-<<<<<<< HEAD
         on_mainnet: !testnet,
         total_oracles: 15,
         total_ballots: 15,
@@ -182,13 +181,6 @@
         pool_contract_parameters,
         update_contract_parameters,
         ballot_contract_parameters,
-=======
-        on_mainnet: true,
-        refresh_contract_parameters: RefreshContractParameters::default(),
-        pool_contract_parameters: PoolContractParameters::default(),
-        update_contract_parameters: UpdateContractParameters::default(),
-        ballot_contract_parameters: BallotContractParameters::default(),
->>>>>>> 3dac8f93
     };
 
     let s = serde_yaml::to_string(&config)?;
